--- conflicted
+++ resolved
@@ -1,10 +1,7 @@
 pub mod import;
 pub mod wasms;
 
-<<<<<<< HEAD
-=======
 #[cfg(test)]
->>>>>>> ade3e18a
 use crate::scopetracker::ScopeTracker;
 
 use holochain_wasmer_host::prelude::*;
@@ -165,25 +162,18 @@
 
     #[test]
     fn mem_leak() {
-<<<<<<< HEAD
         let mut leaked = std::collections::HashMap::<(usize, usize), isize>::new();
-=======
-        let mut leaked = std::collections::BTreeMap::<(usize, usize), isize>::new();
->>>>>>> ade3e18a
 
         let input = test_common::StringType::from(".".repeat(0));
 
-<<<<<<< HEAD
         let _instance = TestWasm::Test.instance();
         for n in &[1, 25] {
-
             for m in &[1, 25, 100, 1000] {
                 let guard = mem_guard!("test::mem_leak");
 
                 for _ in 0..*m {
                     {
                         let mut threads = vec![];
-
 
                         for _ in 0..*n {
                             let instance = TestWasm::Test.instance();
@@ -216,50 +206,6 @@
             })
             .collect::<Vec<_>>();
         leaked.sort_by_key(|l| l.1);
-=======
-        let guard = mem_guard!("test::mem_leak");
-
-        for n in &[1, 10, 100, 500] {
-            for m in &[1, 10, 50] {
-                leaked.insert((*n, *m), 0);
-
-                *MODULE_CACHE.write() = holochain_wasmer_host::module::ModuleCache::default();
-
-                let inner_guard = mem_guard!("test::mem_leak");
-
-                for _ in 0..*n {
-                    let mut threads = vec![];
-
-                    for _ in 0..*m {
-                        let input = input.clone();
-                        threads.push(std::thread::spawn(move || {
-                            let _: test_common::StringType = holochain_wasmer_host::guest::call(
-                                TestWasm::Test.instance(),
-                                "process_string",
-                                &input,
-                            )
-                            .unwrap();
-                        }));
-                    }
-
-                    for thread in threads {
-                        thread.join().unwrap();
-                    }
-                }
-                leaked.insert((*n, *m), inner_guard.leaked());
-            }
-        }
-
-        println!("leaked in sum: {}", guard.leaked());
-
-        // let module = MODULE_CACHE
-        //     .write()
-        //     .get(TestWasm::Test.key(), Default::default())
-        //     .unwrap();
-        // let exports = module.exports();
-        // println!("{:#?}", exports.collect::<Vec<_>>());
-
->>>>>>> ade3e18a
         assert!(false, "{:#?}", leaked);
     }
 }