--- conflicted
+++ resolved
@@ -6,15 +6,9 @@
       - develop
   pull_request: {}
 
-<<<<<<< HEAD
-concurrency:
-  group: ${{ github.workflow }}-${{ github.ref_name }}
-  cancel-in-progress: true
-=======
 env:
   HOLOCHAIN_REPO: "/var/tmp/holochain_repo"
   CACHIX_REV: "v1.2"
->>>>>>> fc9a7fa3
 
 jobs:
   test:
@@ -24,20 +18,11 @@
         script: ["./test.sh", "./bench.sh"]
     steps:
       - uses: actions/checkout@v3
-<<<<<<< HEAD
-      - uses: actions/cache@v3
-        with:
-          path: |
-            /nix/store
-          key: nix-store-${{ hashFiles('default.nix') }}-${{ hashFiles('config.nix') }}-${{ hashFiles('nix') }}
-      - uses: cachix/install-nix-action@v22
-=======
       - name: Install nix
         uses: cachix/install-nix-action@v20
       - name: Setup cachix
         uses: cachix/cachix-action@v12
         if: ${{ ! contains(matrix.platform.runs-on, 'self-hosted') }}
->>>>>>> fc9a7fa3
         with:
           name: holochain-ci
           authToken: "${{ secrets.CACHIX_AUTH_TOKEN }}"
