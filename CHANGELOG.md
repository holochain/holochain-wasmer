# Changelog
The format is based on [Keep a Changelog](https://keepachangelog.com/en/1.0.0/).
This project adheres to [Semantic Versioning](https://semver.org/spec/v2.0.0.html).

## [Unreleased]

## [0.0.96]

### Changed
- Bumped wasmer version to 5.x
- **BREAKING CHANGE** The `wasmer_sys` feature has been renamed to `wasmer_sys_dev`
<<<<<<< HEAD
- Removed separate cargo workspaces for `guest` and `test` and separate cargo projects for test wasm dirs. Now all are members of a signel cargo workspace.
=======
- The error variant `WasmErrorInner::Compile` has been renamed to `WasmErrorInner::ModuleBuild` to clarify that the error is related to constructing a wasmer `Module`. Only with the feature flags `wasmer_sys_dev` or `wasmer_sys_prod`, is this when wasm compilation occurs. On the feature flag `wasmer_wamr`, wasms are interpreted and thus no compilation occurs.
>>>>>>> cd075ddd

### Added
- A new feature flag, `wasmer_sys_prod` which enables the Wasmer LLVM compiler. The default, with the `wasmer_sys_dev` feature
  is the Cranelift compiler. The Cranelift compiler is fast, and recommended for development, but the LLVM compiler is supposed
  to be faster and more optimized for production. In testing so far, the compile step is slower with LLVM but the runtime is
  faster. More testing is needed yet to confirm the difference.
- A new public function `build_module`, which builds a wasmer Module directly, bypassing the `ModuleCache`. It is only implemented for the feature flag `wasmer_wamr`. On the feature flags `wasmer_sys_dev` and `wasmer_sys_prod` it will panic as unimplemented. This enforces the use of the `ModuleCache` when wasmer is used in a compiled mode, and allows bypassing the cache when wasmer is used in interpreter mode as caching is not relevant.

## [0.0.95] - 2024-08-28

### Changed
- Bumped holochain_serialized_bytes version
- Bumped wasmer version

## [0.0.94] - 2024-05-21

### Changed
- Fixed memory deallocation for rust 1.78
- Bump Criterion version

## [0.0.93] - 2024-04-24

### Changed
- **BREAKING CHANGE:** Holochain serialization updated to v0.0.54 which in turn contains a breaking change in how the conductor API serializes enums.

## [0.0.92] - 2024-01-16

### Added
- Deserialized module cache `DeserializedModuleCache` was reinstated.
- An abstraction for caching (serialized & deserialized modules) called `ModuleCache` was added.
- All logic related to modules and wasmer caching from `holochain` has been moved to the host crate. Consequently functions for wasmer development under iOS need to be imported from there.

### Removed
- **BREAKING CHANGE:** Instance cache in host crate has been removed in favor of a deserialized module cache `DeserializedModuleCache`.

## [0.0.90]

- Bump wasmer to 4.2.4

## [0.0.87]

- support file cache for serialized modules
- host function metering support

## [0.0.86]

- Support wasmer 4.x

## [0.0.73] - 2021-07-20

### Added

### Changed

- Bumped holochain_serialized_bytes version

### Deprecated

### Removed

### Fixed

### Security

## [0.0.72] - 2021-07-02

### Added

- Support for 3 level serialized -> deserialized -> instance caching with PLRU

### Changed

### Deprecated

### Removed

### Fixed

### Security

## [0.0.71] - 2021-06-23

### Added

- `HostShortCircuit` variant for `WasmError`
- moved a lot of memory handling to the `WasmerEnv` handling
- added a simple `MODULE_CACHE` as a status

### Changed

- Uses wasmer 1+
- Uses latest holonix
- Externs follow (ptr, len) -> ptrlen as (u32, u32) -> u64
- all guest functions are `#[inline(always)]`

### Deprecated

### Removed

### Fixed

- [PR#66](https://github.com/holochain/holochain-wasmer/pull/66) - workaround a memory leak in (our usage of) wasmer

### Security

## [0.0.67] - 2021-02-21

### Added

### Changed

### Deprecated

### Removed

### Fixed

### Security

## [0.0.66] - 2021-02-09

### Added

### Changed

### Deprecated

### Removed

### Fixed

### Security

## [0.0.65] - 2021-02-02

### Added

### Changed

### Deprecated

### Removed

### Fixed

### Security

## [0.0.64] - 2021-01-20

### Added

### Changed

- Changed `SerializedBytes` to `holochain_serialized_bytes::encode()` globally

### Deprecated

### Removed

- Removed the `Cargo.lock` file

### Fixed

### Security

## [0.0.54] - 2021-01-06

### Added

### Changed

### Deprecated

### Removed

### Fixed

### Security

## [0.0.53] - 2021-01-06

### Added

### Changed

### Deprecated

### Removed

### Fixed

### Security

## [0.0.53] - 2020-12-22

### Added

### Changed

### Deprecated

### Removed

### Fixed

### Security

## [0.0.52] - 2020-12-17

### Added

### Changed

### Deprecated

### Removed

### Fixed

### Security

## [0.0.51] - 2020-12-16

### Added

### Changed

### Deprecated

### Removed

### Fixed

### Security

## [0.0.50] - 2020-11-19

### Added

### Changed

### Deprecated

### Removed

### Fixed

### Security

## [0.0.49] - 2020-11-19

### Added

### Changed

### Deprecated

### Removed

### Fixed

### Security

## [0.0.48] - 2020-11-16

### Added

### Changed

### Deprecated

### Removed

### Fixed

### Security

## [0.0.47] - 2020-10-29

### Added

### Changed

### Deprecated

### Removed

### Fixed

### Security

## [0.0.46] - 2020-09-18

### Added

### Changed

### Deprecated

### Removed

### Fixed

### Security

## [0.0.45] - 2020-09-18

### Added

### Changed

### Deprecated

### Removed

### Fixed

### Security

## [0.0.45] - 2020-08-28

### Added

### Changed

### Deprecated

### Removed

### Fixed

### Security

## [0.0.44] - 2020-08-28

### Added

### Changed

### Deprecated

### Removed

### Fixed

### Security

## [0.0.45] - 2020-08-26

### Added

### Changed

### Deprecated

### Removed

### Fixed

### Security

## [0.0.42] - 2020-08-23

### Added

### Changed

### Deprecated

### Removed

### Fixed

### Security

## [0.0.41] - 2020-08-17

### Added

### Changed

### Deprecated

### Removed

### Fixed

### Security

## [0.0.40] - 2020-08-06

### Added

### Changed

### Deprecated

### Removed

### Fixed

### Security

## [0.0.39] - 2020-08-05

### Added

### Changed

### Deprecated

### Removed

### Fixed

### Security

## [0.0.38] - 2020-08-05

### Added

### Changed

### Deprecated

### Removed

### Fixed

### Security

## [0.0.37] - 2020-07-31

### Added

### Changed

### Deprecated

### Removed

### Fixed

### Security

## [0.0.36] - 2020-07-31

### Added

### Changed

### Deprecated

### Removed

### Fixed

### Security

## [0.0.36] - 2020-07-13

### Added

### Changed

### Deprecated

### Removed

### Fixed

### Security

## [0.0.35] - 2020-07-13

### Added

### Changed

### Deprecated

### Removed

### Fixed

### Security

## [0.0.35] - 2020-07-07

### Added

### Changed

### Deprecated

### Removed

### Fixed

### Security

## [0.0.34] - 2020-07-03

### Added

### Changed

### Deprecated

### Removed

### Fixed

### Security

## [0.0.33] - 2020-06-19

### Added

### Changed

### Deprecated

### Removed

### Fixed

### Security

## [0.0.32] - 2020-06-17

### Added

### Changed

### Deprecated

### Removed

### Fixed

### Security

## [0.0.31] - 2020-05-29

### Added

- added holochain_externs!() macro

### Changed

### Deprecated

### Removed

### Fixed

### Security

## [0.0.30] - 2020-05-10

### Added

### Changed

### Deprecated

### Removed

### Fixed

### Security

## [0.0.29] - 2020-05-02

### Added

### Changed

### Deprecated

### Removed

### Fixed

### Security

## [0.0.28] - 2020-05-02

### Added

### Changed

### Deprecated

### Removed

### Fixed

### Security

## [0.0.27] - 2020-05-02

### Added

### Changed

### Deprecated

### Removed

### Fixed

### Security

## [0.0.26] - 2020-05-02

### Added

### Changed

### Deprecated

### Removed

### Fixed

### Security

## [0.0.25] - 2020-05-02

### Added

### Changed

### Deprecated

### Removed

### Fixed

### Security

## [0.0.24] - 2020-04-04

### Added

### Changed

### Deprecated

### Removed

### Fixed

### Security

## [0.0.22] - 2020-04-01

### Added

### Changed

### Deprecated

### Removed

### Fixed

### Security

## [0.0.21] - 2020-03-31

### Added

### Changed

### Deprecated

### Removed

### Fixed

### Security

## [0.0.20] - 2020-03-27

### Added

### Changed

### Deprecated

### Removed

### Fixed

### Security

## [0.0.19] - 2020-03-21

### Added

### Changed

### Deprecated

### Removed

### Fixed

### Security

## [0.0.18] - 2020-03-09

### Added

### Changed

### Deprecated

### Removed

### Fixed

### Security

## [0.0.17] - 2020-03-08

### Added

### Changed

### Deprecated

### Removed

### Fixed

### Security

## [0.0.15] - 2020-03-02

### Added

### Changed

### Deprecated

### Removed

### Fixed

### Security

## [0.0.14] - 2020-02-20

### Added

### Changed

### Deprecated

### Removed

### Fixed

### Security

## [0.0.13] - 2020-02-17

### Added

### Changed

### Deprecated

### Removed

### Fixed

### Security

## [0.0.12] - 2020-02-15

### Added

### Changed

### Deprecated

### Removed

### Fixed

### Security

## [0.0.11] - 2020-02-15

### Added

### Changed

### Deprecated

### Removed

### Fixed

### Security

## [0.0.10] - 2020-02-13

### Added

### Changed

### Deprecated

### Removed

### Fixed

### Security

## [0.0.9] - 2020-02-10

### Added

### Changed

### Deprecated

### Removed

### Fixed

### Security

## [0.0.7] - 2020-02-10

### Added

### Changed

### Deprecated

### Removed

### Fixed

### Security

## [0.0.6] - 2020-02-10

### Added

### Changed

### Deprecated

### Removed

### Fixed

### Security

## [0.0.5] - 2020-02-10

### Added

### Changed

### Deprecated

### Removed

### Fixed

### Security

## [0.0.4] - 2020-02-10

### Added

### Changed

### Deprecated

### Removed

### Fixed

### Security<|MERGE_RESOLUTION|>--- conflicted
+++ resolved
@@ -4,16 +4,14 @@
 
 ## [Unreleased]
 
+- Removed separate cargo workspaces for `guest` and `test` and separate cargo projects for test wasm dirs. Now all are members of a signel cargo workspace.
+
 ## [0.0.96]
 
 ### Changed
 - Bumped wasmer version to 5.x
 - **BREAKING CHANGE** The `wasmer_sys` feature has been renamed to `wasmer_sys_dev`
-<<<<<<< HEAD
-- Removed separate cargo workspaces for `guest` and `test` and separate cargo projects for test wasm dirs. Now all are members of a signel cargo workspace.
-=======
 - The error variant `WasmErrorInner::Compile` has been renamed to `WasmErrorInner::ModuleBuild` to clarify that the error is related to constructing a wasmer `Module`. Only with the feature flags `wasmer_sys_dev` or `wasmer_sys_prod`, is this when wasm compilation occurs. On the feature flag `wasmer_wamr`, wasms are interpreted and thus no compilation occurs.
->>>>>>> cd075ddd
 
 ### Added
 - A new feature flag, `wasmer_sys_prod` which enables the Wasmer LLVM compiler. The default, with the `wasmer_sys_dev` feature
