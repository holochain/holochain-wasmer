{
  "nodes": {
    "cargo-chef": {
      "flake": false,
      "locked": {
        "lastModified": 1695999026,
        "narHash": "sha256-UtLoZd7YBRSF9uXStfC3geEFqSqZXFh1rLHaP8hre0Y=",
        "owner": "LukeMathWalker",
        "repo": "cargo-chef",
        "rev": "6e96ae5cd023b718ae40d608981e50a6e7d7facf",
        "type": "github"
      },
      "original": {
        "owner": "LukeMathWalker",
        "ref": "main",
        "repo": "cargo-chef",
        "type": "github"
      }
    },
    "cargo-rdme": {
      "flake": false,
      "locked": {
        "lastModified": 1675118998,
        "narHash": "sha256-lrYWqu3h88fr8gG3Yo5GbFGYaq5/1Os7UtM+Af0Bg4k=",
        "owner": "orium",
        "repo": "cargo-rdme",
        "rev": "f9dbb6bccc078f4869f45ae270a2890ac9a75877",
        "type": "github"
      },
      "original": {
        "owner": "orium",
        "ref": "v1.1.0",
        "repo": "cargo-rdme",
        "type": "github"
      }
    },
    "crane": {
      "inputs": {
        "nixpkgs": [
          "holochain-flake",
          "nixpkgs"
        ]
      },
      "locked": {
        "lastModified": 1707363936,
        "narHash": "sha256-QbqyvGFYt84QNOQLOOTWplZZkzkyDhYrAl/N/9H0vFM=",
        "owner": "ipetkov",
        "repo": "crane",
        "rev": "9107434eda6991e9388ad87b815dafa337446d16",
        "type": "github"
      },
      "original": {
        "owner": "ipetkov",
        "repo": "crane",
        "type": "github"
      }
    },
    "crate2nix": {
      "flake": false,
      "locked": {
        "lastModified": 1706909251,
        "narHash": "sha256-T7G9Uhh77P0kKri/u+Mwa/4YnXwdPsJSwYCiJCCW+fs=",
        "owner": "kolloch",
        "repo": "crate2nix",
        "rev": "15656bb6cb15f55ee3344bf4362e6489feb93db6",
        "type": "github"
      },
      "original": {
        "owner": "kolloch",
        "repo": "crate2nix",
        "type": "github"
      }
    },
    "empty": {
      "flake": false,
      "locked": {
        "lastModified": 1683792623,
        "narHash": "sha256-pQpattmS9VmO3ZIQUFn66az8GSmB4IvYhTTCFn6SUmo=",
        "owner": "steveej",
        "repo": "empty",
        "rev": "8e328e450e4cd32e072eba9e99fe92cf2a1ef5cf",
        "type": "github"
      },
      "original": {
        "owner": "steveej",
        "repo": "empty",
        "type": "github"
      }
    },
    "flake-compat": {
      "flake": false,
      "locked": {
        "lastModified": 1696426674,
        "narHash": "sha256-kvjfFW7WAETZlt09AgDn1MrtKzP7t90Vf7vypd3OL1U=",
        "owner": "edolstra",
        "repo": "flake-compat",
        "rev": "0f9255e01c2351cc7d116c072cb317785dd33b33",
        "type": "github"
      },
      "original": {
        "owner": "edolstra",
        "repo": "flake-compat",
        "type": "github"
      }
    },
    "flake-parts": {
      "inputs": {
        "nixpkgs-lib": "nixpkgs-lib"
      },
      "locked": {
        "lastModified": 1706830856,
        "narHash": "sha256-a0NYyp+h9hlb7ddVz4LUn1vT/PLwqfrWYcHMvFB1xYg=",
        "owner": "hercules-ci",
        "repo": "flake-parts",
        "rev": "b253292d9c0a5ead9bc98c4e9a26c6312e27d69f",
        "type": "github"
      },
      "original": {
        "id": "flake-parts",
        "type": "indirect"
      }
    },
    "flake-utils": {
      "inputs": {
        "systems": "systems"
      },
      "locked": {
        "lastModified": 1705309234,
        "narHash": "sha256-uNRRNRKmJyCRC/8y1RqBkqWBLM034y4qN7EprSdmgyA=",
        "owner": "numtide",
        "repo": "flake-utils",
        "rev": "1ef2e671c3b0c19053962c07dbda38332dcebf26",
        "type": "github"
      },
      "original": {
        "owner": "numtide",
        "repo": "flake-utils",
        "type": "github"
      }
    },
    "holochain": {
      "flake": false,
      "locked": {
        "lastModified": 1713315590,
        "narHash": "sha256-hWeNAq+F1rAoYulPFqpQOo0cjeMZVvKXLohnP0MOc9Y=",
        "owner": "holochain",
        "repo": "holochain",
        "rev": "d8715775f359211b7031f4bdca1cc89db679ed10",
        "type": "github"
      },
      "original": {
        "owner": "holochain",
        "ref": "holochain-0.3.0-beta-dev.46",
        "repo": "holochain",
        "type": "github"
      }
    },
    "holochain-flake": {
      "inputs": {
        "cargo-chef": "cargo-chef",
        "cargo-rdme": "cargo-rdme",
        "crane": "crane",
        "crate2nix": "crate2nix",
        "empty": "empty",
        "flake-compat": "flake-compat",
        "flake-parts": "flake-parts",
        "holochain": [
          "holochain-flake",
          "empty"
        ],
        "lair": [
          "holochain-flake",
          "empty"
        ],
        "launcher": [
          "holochain-flake",
          "empty"
        ],
        "nix-filter": "nix-filter",
        "nixpkgs": "nixpkgs",
        "pre-commit-hooks-nix": "pre-commit-hooks-nix",
        "repo-git": "repo-git",
        "rust-overlay": "rust-overlay",
        "scaffolding": [
          "holochain-flake",
          "empty"
        ],
        "versions": [
          "versions"
        ]
      },
      "locked": {
<<<<<<< HEAD
        "lastModified": 1713682988,
        "narHash": "sha256-uas1HfMM5T39gtYhdhBkg/Rc0REbKK3VwwT4+xGp2rI=",
        "owner": "holochain",
        "repo": "holochain",
        "rev": "3d118bbe9327b016920f6b18c98a0eb23784178c",
=======
        "lastModified": 1713853840,
        "narHash": "sha256-tJ0V5uEmSuypJO++BXNFEZyiTWlzT1iLlWPId4sTzWg=",
        "owner": "holochain",
        "repo": "holochain",
        "rev": "b7d7d96229e6f41fed71a9e1f8b4a64321f693d4",
>>>>>>> 1ec2ba6b
        "type": "github"
      },
      "original": {
        "owner": "holochain",
        "repo": "holochain",
        "type": "github"
      }
    },
    "lair": {
      "flake": false,
      "locked": {
        "lastModified": 1709335027,
        "narHash": "sha256-rKMhh7TLuR1lqze2YFWZCGYKZQoB4dZxjpX3sb7r7Jk=",
        "owner": "holochain",
        "repo": "lair",
        "rev": "826be915efc839d1d1b8a2156b158999b8de8d5b",
        "type": "github"
      },
      "original": {
        "owner": "holochain",
        "ref": "lair_keystore-v0.4.4",
        "repo": "lair",
        "type": "github"
      }
    },
    "launcher": {
      "flake": false,
      "locked": {
        "lastModified": 1713340250,
        "narHash": "sha256-J8dcl4TiUB93/08oO2Bh0qG6Qi+udbm6JrmPB92NZyU=",
        "owner": "holochain",
        "repo": "launcher",
        "rev": "f7b7aabd3c3ef16edd391b0b94c4223a2de98d5b",
        "type": "github"
      },
      "original": {
        "owner": "holochain",
        "ref": "holochain-weekly",
        "repo": "launcher",
        "type": "github"
      }
    },
    "nix-filter": {
      "locked": {
        "lastModified": 1705332318,
        "narHash": "sha256-kcw1yFeJe9N4PjQji9ZeX47jg0p9A0DuU4djKvg1a7I=",
        "owner": "numtide",
        "repo": "nix-filter",
        "rev": "3449dc925982ad46246cfc36469baf66e1b64f17",
        "type": "github"
      },
      "original": {
        "owner": "numtide",
        "repo": "nix-filter",
        "type": "github"
      }
    },
    "nixpkgs": {
      "locked": {
<<<<<<< HEAD
        "lastModified": 1713297878,
        "narHash": "sha256-hOkzkhLT59wR8VaMbh1ESjtZLbGi+XNaBN6h49SPqEc=",
        "owner": "NixOS",
        "repo": "nixpkgs",
        "rev": "66adc1e47f8784803f2deb6cacd5e07264ec2d5c",
=======
        "lastModified": 1713714899,
        "narHash": "sha256-+z/XjO3QJs5rLE5UOf015gdVauVRQd2vZtsFkaXBq2Y=",
        "owner": "NixOS",
        "repo": "nixpkgs",
        "rev": "6143fc5eeb9c4f00163267708e26191d1e918932",
>>>>>>> 1ec2ba6b
        "type": "github"
      },
      "original": {
        "id": "nixpkgs",
        "ref": "nixos-unstable",
        "type": "indirect"
      }
    },
    "nixpkgs-lib": {
      "locked": {
        "dir": "lib",
        "lastModified": 1706550542,
        "narHash": "sha256-UcsnCG6wx++23yeER4Hg18CXWbgNpqNXcHIo5/1Y+hc=",
        "owner": "NixOS",
        "repo": "nixpkgs",
        "rev": "97b17f32362e475016f942bbdfda4a4a72a8a652",
        "type": "github"
      },
      "original": {
        "dir": "lib",
        "owner": "NixOS",
        "ref": "nixos-unstable",
        "repo": "nixpkgs",
        "type": "github"
      }
    },
    "pre-commit-hooks-nix": {
      "flake": false,
      "locked": {
        "lastModified": 1707297608,
        "narHash": "sha256-ADjo/5VySGlvtCW3qR+vdFF4xM9kJFlRDqcC9ZGI8EA=",
        "owner": "cachix",
        "repo": "pre-commit-hooks.nix",
        "rev": "0db2e67ee49910adfa13010e7f012149660af7f0",
        "type": "github"
      },
      "original": {
        "owner": "cachix",
        "repo": "pre-commit-hooks.nix",
        "type": "github"
      }
    },
    "repo-git": {
      "flake": false,
      "locked": {
        "narHash": "sha256-d6xi4mKdjkX2JFicDIv5niSzpyI0m/Hnm8GGAIU04kY=",
        "type": "file",
        "url": "file:/dev/null"
      },
      "original": {
        "type": "file",
        "url": "file:/dev/null"
      }
    },
    "root": {
      "inputs": {
        "holochain-flake": "holochain-flake",
        "nixpkgs": [
          "holochain-flake",
          "nixpkgs"
        ],
        "versions": "versions"
      }
    },
    "rust-overlay": {
      "inputs": {
        "flake-utils": "flake-utils",
        "nixpkgs": [
          "holochain-flake",
          "nixpkgs"
        ]
      },
      "locked": {
<<<<<<< HEAD
        "lastModified": 1713665713,
        "narHash": "sha256-IXwXOTN0GtMyLbtOy0qUNdfdnXIA8p4LbyKxBShS44Q=",
        "owner": "oxalica",
        "repo": "rust-overlay",
        "rev": "a520e9870c46a0d0af3745a0b707dbf14b66f72c",
=======
        "lastModified": 1713838472,
        "narHash": "sha256-lCdDz6/YgyXdFRHall3P+dCETRpfz3Pi9eREnA9RX6k=",
        "owner": "oxalica",
        "repo": "rust-overlay",
        "rev": "28a9436d356181603fb0d333565431c3d952f299",
>>>>>>> 1ec2ba6b
        "type": "github"
      },
      "original": {
        "owner": "oxalica",
        "repo": "rust-overlay",
        "type": "github"
      }
    },
    "scaffolding": {
      "flake": false,
      "locked": {
        "lastModified": 1713363855,
        "narHash": "sha256-Y9KsDAjlZZab07NL7pI1izxLOYT4BWYTx1h9DilW8Fk=",
        "owner": "holochain",
        "repo": "scaffolding",
        "rev": "9ac485d52122b92bd2988a8fea1a8e4d9a18c3a1",
        "type": "github"
      },
      "original": {
        "owner": "holochain",
        "ref": "holochain-weekly",
        "repo": "scaffolding",
        "type": "github"
      }
    },
    "systems": {
      "locked": {
        "lastModified": 1681028828,
        "narHash": "sha256-Vy1rq5AaRuLzOxct8nz4T6wlgyUR7zLU309k9mBC768=",
        "owner": "nix-systems",
        "repo": "default",
        "rev": "da67096a3b9bf56a91d16901293e51ba5b49a27e",
        "type": "github"
      },
      "original": {
        "owner": "nix-systems",
        "repo": "default",
        "type": "github"
      }
    },
    "versions": {
      "inputs": {
        "holochain": "holochain",
        "lair": "lair",
        "launcher": "launcher",
        "scaffolding": "scaffolding"
      },
      "locked": {
        "dir": "versions/weekly",
<<<<<<< HEAD
        "lastModified": 1713682988,
        "narHash": "sha256-uas1HfMM5T39gtYhdhBkg/Rc0REbKK3VwwT4+xGp2rI=",
        "owner": "holochain",
        "repo": "holochain",
        "rev": "3d118bbe9327b016920f6b18c98a0eb23784178c",
=======
        "lastModified": 1713853840,
        "narHash": "sha256-tJ0V5uEmSuypJO++BXNFEZyiTWlzT1iLlWPId4sTzWg=",
        "owner": "holochain",
        "repo": "holochain",
        "rev": "b7d7d96229e6f41fed71a9e1f8b4a64321f693d4",
>>>>>>> 1ec2ba6b
        "type": "github"
      },
      "original": {
        "dir": "versions/weekly",
        "owner": "holochain",
        "repo": "holochain",
        "type": "github"
      }
    }
  },
  "root": "root",
  "version": 7
}<|MERGE_RESOLUTION|>--- conflicted
+++ resolved
@@ -190,19 +190,11 @@
         ]
       },
       "locked": {
-<<<<<<< HEAD
-        "lastModified": 1713682988,
-        "narHash": "sha256-uas1HfMM5T39gtYhdhBkg/Rc0REbKK3VwwT4+xGp2rI=",
-        "owner": "holochain",
-        "repo": "holochain",
-        "rev": "3d118bbe9327b016920f6b18c98a0eb23784178c",
-=======
         "lastModified": 1713853840,
         "narHash": "sha256-tJ0V5uEmSuypJO++BXNFEZyiTWlzT1iLlWPId4sTzWg=",
         "owner": "holochain",
         "repo": "holochain",
         "rev": "b7d7d96229e6f41fed71a9e1f8b4a64321f693d4",
->>>>>>> 1ec2ba6b
         "type": "github"
       },
       "original": {
@@ -262,19 +254,11 @@
     },
     "nixpkgs": {
       "locked": {
-<<<<<<< HEAD
-        "lastModified": 1713297878,
-        "narHash": "sha256-hOkzkhLT59wR8VaMbh1ESjtZLbGi+XNaBN6h49SPqEc=",
-        "owner": "NixOS",
-        "repo": "nixpkgs",
-        "rev": "66adc1e47f8784803f2deb6cacd5e07264ec2d5c",
-=======
         "lastModified": 1713714899,
         "narHash": "sha256-+z/XjO3QJs5rLE5UOf015gdVauVRQd2vZtsFkaXBq2Y=",
         "owner": "NixOS",
         "repo": "nixpkgs",
         "rev": "6143fc5eeb9c4f00163267708e26191d1e918932",
->>>>>>> 1ec2ba6b
         "type": "github"
       },
       "original": {
@@ -348,19 +332,11 @@
         ]
       },
       "locked": {
-<<<<<<< HEAD
-        "lastModified": 1713665713,
-        "narHash": "sha256-IXwXOTN0GtMyLbtOy0qUNdfdnXIA8p4LbyKxBShS44Q=",
-        "owner": "oxalica",
-        "repo": "rust-overlay",
-        "rev": "a520e9870c46a0d0af3745a0b707dbf14b66f72c",
-=======
         "lastModified": 1713838472,
         "narHash": "sha256-lCdDz6/YgyXdFRHall3P+dCETRpfz3Pi9eREnA9RX6k=",
         "owner": "oxalica",
         "repo": "rust-overlay",
         "rev": "28a9436d356181603fb0d333565431c3d952f299",
->>>>>>> 1ec2ba6b
         "type": "github"
       },
       "original": {
@@ -410,19 +386,11 @@
       },
       "locked": {
         "dir": "versions/weekly",
-<<<<<<< HEAD
-        "lastModified": 1713682988,
-        "narHash": "sha256-uas1HfMM5T39gtYhdhBkg/Rc0REbKK3VwwT4+xGp2rI=",
-        "owner": "holochain",
-        "repo": "holochain",
-        "rev": "3d118bbe9327b016920f6b18c98a0eb23784178c",
-=======
         "lastModified": 1713853840,
         "narHash": "sha256-tJ0V5uEmSuypJO++BXNFEZyiTWlzT1iLlWPId4sTzWg=",
         "owner": "holochain",
         "repo": "holochain",
         "rev": "b7d7d96229e6f41fed71a9e1f8b4a64321f693d4",
->>>>>>> 1ec2ba6b
         "type": "github"
       },
       "original": {
