--- conflicted
+++ resolved
@@ -14,16 +14,10 @@
 path = "src/guest.rs"
 
 [dependencies]
-<<<<<<< HEAD
-holochain_wasmer_common = { version = "=0.0.64", path = "../common" }
-holochain_serialized_bytes = "=0.0.47"
+holochain_wasmer_common = { version = "=0.0.66", path = "../common" }
 serde = "=1.0.123"
-=======
-holochain_wasmer_common = { version = "=0.0.66", path = "../common" }
-serde = "=1.0.104"
 tracing = "0.1"
 
 [dependencies.holochain_serialized_bytes]
 version = "=0.0.48"
-features = []
->>>>>>> 35534082
+features = []