use crate::prelude::*;
use core::num::TryFromIntError;
use holochain_serialized_bytes::prelude::*;
use parking_lot::Mutex;
use std::sync::Arc;
use wasmer::Instance;
use wasmer::Memory;
use wasmer::Value;

/// Write a slice of bytes to the guest in a safe-ish way.
///
/// A naive approach would look like this:
///
/// ```ignore
/// let view: MemoryView<u8> = ctx.memory(0).view();
/// unsafe {
///       std::ptr::copy_nonoverlapping(
///         slice.as_ptr(),
///         view.as_ptr().add(guest_ptr) as *mut u8,
///         slice.len(),
///     );
/// }
/// ```
///
/// The guest memory is part of the host memory, so we get the host's pointer to the start of the
<<<<<<< HEAD
/// guest's memory with view.as_ptr() then we add the guest's pointer to where it wants to see the
/// written bytes then copy the slice directly across.
///
/// The problem with this approach is that the guest_ptr typically needs to be provided by the
=======
/// guest's memory with `view.as_ptr()` then we add the guest's pointer to where it wants to see the
/// written bytes then copy the slice directly across.
///
/// The problem with this approach is that the `guest_ptr` typically needs to be provided by the
>>>>>>> 69205030
/// allocator in the guest wasm in order to be safe for the guest's consumption, but a malicious
/// guest could provide bogus `guest_ptr` values that point outside the bounds of the guest memory.
/// the naive host would then corrupt its own memory by copying bytes... wherever, basically.
///
/// A better approach is to use wasmer's `WasmPtr` abstraction, which checks against the memory
/// bounds of the guest based on the input type and can be dereferenced to a [Cell] slice that we
/// can write to more safely.
///
/// @see https://docs.rs/wasmer-runtime-core/0.17.0/src/wasmer_runtime_core/memory/ptr.rs.html#120
///
/// This is still not completely safe in the face of shared memory and threads, etc.
///
<<<<<<< HEAD
/// The guest needs to provide a pointer to a pre-allocated (e.g. by leaking a Vec<u8>) region
=======
/// The guest needs to provide a pointer to a pre-allocated (e.g. by forgetting a Vec<u8>) region
>>>>>>> 69205030
/// of the guest's memory that it is safe for the host to write to.
///
/// It is the host's responsibility to tell the guest the length of the allocation that is needed
/// and the guest's responsibility to correctly reserve an allocation to be written into.
///
<<<<<<< HEAD
/// `write_bytes()` takes a slice of bytes and writes it to the position at the guest pointer.
///
/// The guest and the host negotiate the length of the bytes separately.
///
=======
>>>>>>> 69205030
/// @see read_bytes()
pub fn write_bytes(
    memory: &Memory,
    guest_ptr: GuestPtr,
    slice: &[u8],
) -> Result<(), wasmer_engine::RuntimeError> {
    let len: Len = match slice.len().try_into() {
        Ok(len) => len,
        Err(e) => return Err(wasm_error!(e).into()),
    };
    #[cfg(feature = "debug_memory")]
    tracing::debug!("writing bytes from host to guest at: {} {}", guest_ptr, len);

<<<<<<< HEAD
    let ptr: WasmPtr<u8, Array> = WasmPtr::new(guest_ptr as _);
    // Write the length prefix immediately before the slice at the guest pointer position.
=======
    let ptr: WasmPtr<u8, Array> = WasmPtr::new(guest_ptr);
    // write the length prefix immediately before the slice at the guest pointer position
>>>>>>> 69205030
    for (byte, cell) in slice.iter().zip(
        ptr.deref(memory, 0, len)
            .ok_or(wasm_error!(WasmErrorInner::Memory))?
            .iter(),
    ) {
        cell.set(*byte)
    }

    Ok(())
}

<<<<<<< HEAD
/// Read a slice of bytes from the guest in a safe-ish way.
=======
/// Read a slice of bytes from the guest in a safe-ish way
>>>>>>> 69205030
///
/// A naive approach would look like this:
///
/// ```ignore
/// let view: MemoryView<u8> = ctx.memory(0).view();
/// unsafe {
///     std::slice::from_raw_parts::<u8>(
///         view.as_ptr().add(guest_ptr),
///         len
///     )
/// }.to_vec()
/// ```
///
/// This is similar to the naive write_slice approach and has similar problems.
/// @see write_slice()
///
/// A better approach is to use an immutable deref from a `WasmPtr`, which checks against memory
/// bounds for the guest, and map over the whole thing to a `Vec<u8>`.
pub fn read_bytes(
    memory: &Memory,
    guest_ptr: GuestPtr,
    len: Len,
) -> Result<Vec<u8>, wasmer_engine::RuntimeError> {
    #[cfg(feature = "debug_memory")]
    tracing::debug!("reading bytes from guest to host at: {} {}", guest_ptr, len);

    let ptr: WasmPtr<u8, Array> = WasmPtr::new(guest_ptr);
    Ok(ptr
        .deref(memory, 0, len)
        .ok_or(wasm_error!(WasmErrorInner::Memory))?
        .iter()
        .map(|cell| cell.get())
        .collect::<Vec<u8>>())
}

/// Deserialize any DeserializeOwned type out of the guest from a guest pointer.
pub fn from_guest_ptr<O>(
    memory: &Memory,
    guest_ptr: GuestPtr,
    len: Len,
) -> Result<O, wasmer_engine::RuntimeError>
where
    O: serde::de::DeserializeOwned + std::fmt::Debug,
{
    let bytes = read_bytes(memory, guest_ptr, len)?;
    match holochain_serialized_bytes::decode(&bytes) {
        Ok(v) => Ok(v),
        Err(e) => {
            tracing::error!(input_type = std::any::type_name::<O>(), bytes = ?bytes, "{}", e);
            Err(wasm_error!(e).into())
        }
    }
}

/// Host calling guest for the function named `call` with the given `payload` in a vector of bytes
/// result is either a vector of bytes from the guest found at the location of the returned guest
/// allocation pointer or a `RuntimeError` built from a `WasmError`.
pub fn call<I, O>(
    instance: Arc<Mutex<Instance>>,
    f: &str,
    input: I,
) -> Result<O, wasmer_engine::RuntimeError>
where
    I: serde::Serialize + std::fmt::Debug,
    O: serde::de::DeserializeOwned + std::fmt::Debug,
{
    let instance = instance.lock();
    // The guest will use the same crate for decoding if it uses the wasm common crate.
    let payload: Vec<u8> =
        holochain_serialized_bytes::encode(&input).map_err(|e| wasm_error!(e))?;

    // Get a pre-allocated guest pointer to write the input into.
    let guest_input_length = payload
        .len()
        .try_into()
        .map_err(|e: TryFromIntError| wasm_error!(WasmErrorInner::CallError(e.to_string())))?;
    let guest_input_length_value: Value = Value::I32(guest_input_length);
    let (guest_input_ptr, guest_input_ptr_value) = match instance
        .exports
        .get_function("__allocate")
        .map_err(|e| wasm_error!(WasmErrorInner::CallError(e.to_string())))?
        .call(&[guest_input_length_value.clone()])
        .map_err(|e| wasm_error!(WasmErrorInner::CallError(e.to_string())))?
        .get(0)
    {
        Some(Value::I32(guest_input_ptr)) => (
            (*guest_input_ptr)
                .try_into()
                .map_err(|e: TryFromIntError| {
                    wasm_error!(WasmErrorInner::CallError(e.to_string()))
                })?,
            Value::I32(*guest_input_ptr),
        ),
        _ => {
            return Err(wasm_error!(WasmErrorInner::CallError(
                "Not I32 return from __allocate".to_string()
            ))
            .into())
        }
    };

    // Write the input payload into the guest at the offset specified by the allocation.
    write_bytes(
        instance
            .exports
            .get_memory("memory")
            .map_err(|_| wasm_error!(WasmErrorInner::Memory))?,
        guest_input_ptr,
        &payload,
    )?;

    // Call the guest function with its own pointer to its input.
    // Collect the guest's pointer to its output.
    let (guest_return_ptr, len): (GuestPtr, Len) = match instance
        .exports
        .get_function(f)
        .map_err(|e| wasm_error!(WasmErrorInner::CallError(e.to_string())))?
        .call(&[guest_input_ptr_value, guest_input_length_value])
    {
<<<<<<< HEAD
        Ok(v) => match v[0] {
            Value::I64(i) => split_u64(i as _),
            _ => return Err(wasm_error!(WasmErrorInner::PointerMap)),
=======
        Ok(v) => match v.get(0) {
            Some(Value::I64(i)) => {
                let u: GuestPtrLen = (*i)
                    .try_into()
                    .map_err(|e: TryFromIntError| wasm_error!(e))?;
                split_u64(u)
            }
            _ => return Err(wasm_error!(WasmErrorInner::PointerMap).into()),
>>>>>>> 69205030
        },
        Err(e) => match e.downcast::<WasmError>() {
            Ok(WasmError { file, line, error }) => match error {
                WasmErrorInner::HostShortCircuit(encoded) => {
                    return match holochain_serialized_bytes::decode(&encoded) {
                        Ok(v) => Ok(v),
                        Err(e) => {
                            tracing::error!(
                                input_type = std::any::type_name::<O>(),
                                ?encoded,
                                "{}",
                                e
                            );
                            Err(wasm_error!(e).into())
                        }
                    }
                }
                _ => return Err(WasmError { file, line, error }.into()),
            },
            Err(e) => return Err(wasm_error!(WasmErrorInner::CallError(e.to_string())).into()),
        },
    };

    // We ? here to return early WITHOUT calling deallocate.
    // The host MUST discard any wasm instance that errors at this point to avoid memory leaks.
    // The WasmError in the result type here is for deserializing out of the guest.
    let return_value: Result<O, WasmError> = from_guest_ptr(
        instance
            .exports
            .get_memory("memory")
            .map_err(|_| wasm_error!(WasmErrorInner::Memory))?,
        guest_return_ptr,
        len,
    )?;

    // Tell the guest we are finished with the return pointer's data.
    instance
        .exports
        .get_function("__deallocate")
        .map_err(|e| wasm_error!(WasmErrorInner::CallError(e.to_string())))?
        .call(&[
            Value::I32(
                guest_return_ptr
                    .try_into()
                    .map_err(|e: TryFromIntError| wasm_error!(e))?,
            ),
            Value::I32(
                len.try_into()
                    .map_err(|e: TryFromIntError| wasm_error!(e))?,
            ),
        ])
        .map_err(|e| wasm_error!(WasmErrorInner::CallError(format!("{:?}", e))))?;

    return_value.map_err(|e| e.into())
}

#[cfg(test)]
pub mod tests {
    use super::*;

    #[test]
    fn wasm_error_macro_host() {
        assert_eq!(wasm_error!("foo").error, WasmErrorInner::Host("foo".into()),);

        assert_eq!(
            wasm_error!("{} {}", "foo", "bar").error,
            WasmErrorInner::Host("foo bar".into())
        );

        assert_eq!(
            wasm_error!(WasmErrorInner::Host("foo".into())).error,
            WasmErrorInner::Host("foo".into()),
        );
    }
}<|MERGE_RESOLUTION|>--- conflicted
+++ resolved
@@ -23,17 +23,10 @@
 /// ```
 ///
 /// The guest memory is part of the host memory, so we get the host's pointer to the start of the
-<<<<<<< HEAD
-/// guest's memory with view.as_ptr() then we add the guest's pointer to where it wants to see the
-/// written bytes then copy the slice directly across.
-///
-/// The problem with this approach is that the guest_ptr typically needs to be provided by the
-=======
 /// guest's memory with `view.as_ptr()` then we add the guest's pointer to where it wants to see the
 /// written bytes then copy the slice directly across.
 ///
 /// The problem with this approach is that the `guest_ptr` typically needs to be provided by the
->>>>>>> 69205030
 /// allocator in the guest wasm in order to be safe for the guest's consumption, but a malicious
 /// guest could provide bogus `guest_ptr` values that point outside the bounds of the guest memory.
 /// the naive host would then corrupt its own memory by copying bytes... wherever, basically.
@@ -46,23 +39,16 @@
 ///
 /// This is still not completely safe in the face of shared memory and threads, etc.
 ///
-<<<<<<< HEAD
 /// The guest needs to provide a pointer to a pre-allocated (e.g. by leaking a Vec<u8>) region
-=======
-/// The guest needs to provide a pointer to a pre-allocated (e.g. by forgetting a Vec<u8>) region
->>>>>>> 69205030
 /// of the guest's memory that it is safe for the host to write to.
 ///
 /// It is the host's responsibility to tell the guest the length of the allocation that is needed
 /// and the guest's responsibility to correctly reserve an allocation to be written into.
 ///
-<<<<<<< HEAD
 /// `write_bytes()` takes a slice of bytes and writes it to the position at the guest pointer.
 ///
 /// The guest and the host negotiate the length of the bytes separately.
 ///
-=======
->>>>>>> 69205030
 /// @see read_bytes()
 pub fn write_bytes(
     memory: &Memory,
@@ -76,13 +62,8 @@
     #[cfg(feature = "debug_memory")]
     tracing::debug!("writing bytes from host to guest at: {} {}", guest_ptr, len);
 
-<<<<<<< HEAD
-    let ptr: WasmPtr<u8, Array> = WasmPtr::new(guest_ptr as _);
+    let ptr: WasmPtr<u8, Array> = WasmPtr::new(guest_ptr);
     // Write the length prefix immediately before the slice at the guest pointer position.
-=======
-    let ptr: WasmPtr<u8, Array> = WasmPtr::new(guest_ptr);
-    // write the length prefix immediately before the slice at the guest pointer position
->>>>>>> 69205030
     for (byte, cell) in slice.iter().zip(
         ptr.deref(memory, 0, len)
             .ok_or(wasm_error!(WasmErrorInner::Memory))?
@@ -94,11 +75,7 @@
     Ok(())
 }
 
-<<<<<<< HEAD
 /// Read a slice of bytes from the guest in a safe-ish way.
-=======
-/// Read a slice of bytes from the guest in a safe-ish way
->>>>>>> 69205030
 ///
 /// A naive approach would look like this:
 ///
@@ -218,11 +195,6 @@
         .map_err(|e| wasm_error!(WasmErrorInner::CallError(e.to_string())))?
         .call(&[guest_input_ptr_value, guest_input_length_value])
     {
-<<<<<<< HEAD
-        Ok(v) => match v[0] {
-            Value::I64(i) => split_u64(i as _),
-            _ => return Err(wasm_error!(WasmErrorInner::PointerMap)),
-=======
         Ok(v) => match v.get(0) {
             Some(Value::I64(i)) => {
                 let u: GuestPtrLen = (*i)
@@ -231,7 +203,6 @@
                 split_u64(u)
             }
             _ => return Err(wasm_error!(WasmErrorInner::PointerMap).into()),
->>>>>>> 69205030
         },
         Err(e) => match e.downcast::<WasmError>() {
             Ok(WasmError { file, line, error }) => match error {
