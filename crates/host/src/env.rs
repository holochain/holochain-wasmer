--- conflicted
+++ resolved
@@ -37,12 +37,8 @@
                     .try_into()
                     .map_err(|_| wasm_error!(WasmErrorInner::PointerMap))?,
             )])
-<<<<<<< HEAD
-            .map_err(|e| wasm_error!(WasmErrorInner::Host(e.to_string())))?
+            .map_err(|e| wasm_error!(e.to_string()))?
             .get(0)
-=======
-            .map_err(|e| wasm_error!(e.to_string()))?[0]
->>>>>>> 6174a3da
         {
             Some(Value::I32(guest_ptr)) => (*guest_ptr)
                 .try_into()
