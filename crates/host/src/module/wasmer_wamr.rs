use crate::prelude::*;
use std::path::Path;
use std::sync::Arc;
use wasmer::CompileError;
use wasmer::DeserializeError;
use wasmer::Engine;
use wasmer::Module;

/// Generate an engine with a wasm interpreter
/// The interpreter used (wasm micro runtime) does not support metering
/// See tracking issue: https://github.com/bytecodealliance/wasm-micro-runtime/issues/2163
pub(crate) fn make_engine() -> Engine {
    Engine::default()
}
<<<<<<< HEAD
=======

>>>>>>> c366edf1
pub(crate) fn make_runtime_engine() -> Engine {
    Engine::default()
}

/// Build an interpreter module from wasm bytes.
pub fn build_module(wasm: &[u8]) -> Result<Arc<Module>, wasmer::RuntimeError> {
    let compiler_engine = make_engine();
    let res = Module::from_binary(&compiler_engine, wasm);
    let module = res.map_err(|e| wasm_error!(WasmErrorInner::ModuleBuild(e.to_string())))?;
    Ok(Arc::new(module))
}

/// Take WASM binary and prepare a wasmer Module suitable for iOS
pub fn build_ios_module(_wasm: &[u8]) -> Result<Module, CompileError> {
    unimplemented!("The feature flag 'wasmer_sys' must be enabled to support compiling wasm");
}

/// Deserialize a previously compiled module for iOS from a file.
pub fn get_ios_module_from_file(_path: &Path) -> Result<Module, DeserializeError> {
    unimplemented!("The feature flag 'wasmer_sys' must be enabled to support compiling wasm");
}

#[cfg(test)]
pub mod tests {
    use super::build_module;

    #[test]
    fn build_module_test() {
        // simple example wasm taken from wasmer docs
        // https://docs.rs/wasmer/latest/wasmer/struct.Module.html#example
        let wasm: Vec<u8> = vec![
            0x00, 0x61, 0x73, 0x6d, 0x01, 0x00, 0x00, 0x00, 0x01, 0x06, 0x01, 0x60, 0x01, 0x7f,
            0x01, 0x7f, 0x03, 0x02, 0x01, 0x00, 0x07, 0x0b, 0x01, 0x07, 0x61, 0x64, 0x64, 0x5f,
            0x6f, 0x6e, 0x65, 0x00, 0x00, 0x0a, 0x09, 0x01, 0x07, 0x00, 0x20, 0x00, 0x41, 0x01,
            0x6a, 0x0b, 0x00, 0x1a, 0x04, 0x6e, 0x61, 0x6d, 0x65, 0x01, 0x0a, 0x01, 0x00, 0x07,
            0x61, 0x64, 0x64, 0x5f, 0x6f, 0x6e, 0x65, 0x02, 0x07, 0x01, 0x00, 0x01, 0x00, 0x02,
            0x70, 0x30,
        ];

        let res = build_module(wasm.as_slice());
        assert!(res.is_ok())
    }
}<|MERGE_RESOLUTION|>--- conflicted
+++ resolved
@@ -12,10 +12,7 @@
 pub(crate) fn make_engine() -> Engine {
     Engine::default()
 }
-<<<<<<< HEAD
-=======
 
->>>>>>> c366edf1
 pub(crate) fn make_runtime_engine() -> Engine {
     Engine::default()
 }
