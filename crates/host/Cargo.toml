--- conflicted
+++ resolved
@@ -8,13 +8,8 @@
 
 [dependencies]
 wasmer = "=2.3.0"
-<<<<<<< HEAD
-holochain_wasmer_common = { version = "=0.0.83", path = "../common" }
-holochain_serialized_bytes = "=0.0.52"
-=======
 holochain_wasmer_common = { version = "=0.0.84", path = "../common" }
 holochain_serialized_bytes = "=0.0.53"
->>>>>>> fc9a7fa3
 serde = "1"
 tracing = "0.1"
 parking_lot = "0.12"
